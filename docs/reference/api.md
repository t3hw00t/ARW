# API Reference

Updated: 2025-09-16
Type: Reference

Microsummary: Public endpoints, admin surfaces, specs, and eventing. Stable/experimental flags are surfaced in specs; deprecations emit standard headers.

- Default base URL: `http://127.0.0.1:8091` (unified `arw-server`; override with `ARW_PORT`).
- Specs in repo: [spec/openapi.yaml](https://github.com/t3hw00t/ARW/blob/main/spec/openapi.yaml), [spec/asyncapi.yaml](https://github.com/t3hw00t/ARW/blob/main/spec/asyncapi.yaml), [spec/mcp-tools.json](https://github.com/t3hw00t/ARW/blob/main/spec/mcp-tools.json)
- Specs at runtime: `GET /spec/openapi.yaml`, `GET /spec/asyncapi.yaml`, `GET /spec/mcp-tools.json`, `GET /spec/schemas/{file}`, `GET /spec/index.json`
- Catalog: `GET /catalog/index` (YAML) and `GET /catalog/health` (JSON)
- `/state/*`: read-models for actions, contributions, episodes, leases, egress, policy, models, and self snapshots.
- Auth: Local-only by default; for admin endpoints set `ARW_ADMIN_TOKEN` and send `Authorization: Bearer <token>` or `X-ARW-Admin`.

## Endpoint overview

### Core triad (served by `arw-server` on 8091)

| Method | Path | Purpose | Stability |
| --- | --- | --- | --- |
| GET | `/healthz` | Service readiness probe. | stable |
| GET | `/about` | Metadata including endpoints index and counts. | stable |
| POST | `/actions` | Submit an action to the triad queue; returns `{ id }`. | beta |
| GET | `/actions/{id}` | Fetch action status by identifier. | beta |
| POST | `/actions/{id}/state` | Worker lifecycle update for a submitted action. | beta |
| GET | `/events` | SSE stream with optional `?replay=`/`?after=` and `Last-Event-ID`. | stable |
| GET | `/state/actions` | Recent actions (supports `?limit=`). | beta |
| GET | `/state/contributions` | Kernel contributions list (latest 200). | beta |
| GET | `/state/episodes` | Episode rollups grouped by `corr_id`. | beta |
| GET | `/state/route_stats` | Bus throughput plus per-route counters. | beta |
| POST | `/leases` | Allocate a capability lease; body supplies `capability`, `scope?`, `ttl_secs?`, `budget?`. | experimental |
| GET | `/state/leases` | Snapshot of active leases. | experimental |
| GET | `/state/egress` | Recent egress ledger rows (supports `?limit=`). | beta |
| GET | `/state/egress/settings` | Effective egress posture and toggles. | beta |
| POST | `/egress/settings` | Persist posture/toggle updates (admin token required). | beta |
| POST | `/egress/preview` | Dry-run egress decision for a URL/method. | beta |
| GET | `/state/policy` | Current ABAC policy snapshot. | experimental |
| POST | `/policy/reload` | Reload policy from disk/env (admin token required). | experimental |
| POST | `/policy/simulate` | Evaluate a candidate ABAC request payload. | experimental |
| GET | `/state/models` | Model catalog read-model (`{"items": [...]}`). | beta |

### Specs and catalog (served by `arw-server` on 8091)

| Method | Path | Purpose | Stability |
| --- | --- | --- | --- |
| GET | `/spec/openapi.yaml` | OpenAPI document for the unified server. | stable |
| GET | `/spec/asyncapi.yaml` | AsyncAPI schema for event streams. | stable |
| GET | `/spec/mcp-tools.json` | MCP tools manifest. | stable |
| GET | `/spec/schemas/{file}` | JSON Schemas referenced by the API. | stable |
| GET | `/spec/index.json` | Index of published specs. | stable |
| GET | `/catalog/index` | Interface catalog (YAML). | stable |
| GET | `/catalog/health` | Catalog health probe. | stable |

All endpoints above default to `http://127.0.0.1:8091` unless an alternate bind/port is configured.

Actions (unified server)
- `POST /actions` — submit action; returns `{ id }` (202)
- `GET /actions/{id}` — fetch action state
- `POST /actions/{id}/state` — worker lifecycle update

Memory
- `POST /memory/put` — insert memory item into a lane
- `GET /state/memory/select` — query memories (like/fts)
- `POST /memory/search_embed` — nearest neighbors by embedding
- `POST /memory/link` — create a link between memory ids
- `GET /state/memory/links` — list relationships
- `POST /state/memory/select_hybrid` — hybrid retrieval with filters
- `POST /memory/select_coherent` — coherence-ranked selection
- `GET /state/memory/recent` — most recent memories (per lane)
- `POST /state/memory/explain_coherent` — explainability payload for coherence results

Connectors
- `GET /state/connectors` — list registered connector manifests (secrets elided)
- `POST /connectors/register` — register a manifest (admin-gated)
- `POST /connectors/token` — set/update token/refresh token (admin-gated)

Logic Units & Config
- `GET /logic-units` — catalog installed logic units
- `GET /state/logic_units` — read-model snapshot
- `POST /logic-units/install` — install a logic unit (admin-gated)
- `POST /logic-units/apply` — apply a patch set with optional schema validation (admin-gated)
- `POST /logic-units/revert` — revert to a config snapshot (admin-gated)
- `GET /state/config` — effective config JSON
- `POST /patch/apply` — apply patches (admin-gated)
- `POST /patch/revert` — revert to snapshot (admin-gated)
- `GET /state/config/snapshots` — list config snapshots
- `GET /state/config/snapshots/{id}` — get a specific snapshot
- `POST /patch/validate` — validate a config against a JSON Schema
- `GET /state/schema_map` — current schema mapping used for inference
- `POST /patch/infer_schema` — map a target path to schema/pointer

Semantics
- status vs code: RFC 7807 ProblemDetails for errors; otherwise endpoint-specific JSON.
- pagination/filtering: `GET /state/actions` and `GET /state/egress` support a `limit` query parameter (default 200).
- stability: experimental → beta → stable → deprecated → sunset (see Interface Catalog and Deprecations pages).
- deprecations: deprecated operations advertise `Deprecation: true`; `Sunset: <date>` when scheduled; `Link: rel="deprecation"` points to the doc.
- operationId: snake_case with `_doc` suffix (enforced by Spectral; code-generated OpenAPI is linted in CI).

## Models

`GET /state/models`

- Returns the model catalog read-model as `{ "items": [...] }`, loading `state/models.json` when present and falling back to defaults.
- Items include at minimum `id`, `provider`, and `status`; connectors may extend the shape.
- Triad read-models follow the same pattern for other slices such as `/state/actions`, `/state/contributions`, `/state/egress`, `/state/leases`, `/state/policy`, `/state/self`, and `/state/orchestrator/jobs`.

Example (unified server)

```bash
<<<<<<< HEAD
# Full download
curl -SsfLO "http://127.0.0.1:8091/models/blob/0123abcd..."

# Conditional
curl -I -H 'If-None-Match: "0123abcd..."' \
  "http://127.0.0.1:8091/models/blob/0123abcd..."

# Partial
curl -sS -H 'Range: bytes=0-1048575' \
  -o part.bin "http://127.0.0.1:8091/models/blob/0123abcd..."
=======
curl -sS http://127.0.0.1:8091/state/models | jq
```

Sample response (defaults)

```json
{
  "items": [
    {
      "id": "llama-3.1-8b-instruct",
      "provider": "local",
      "status": "available"
    },
    {
      "id": "qwen2.5-coder-7b",
      "provider": "local",
      "status": "available"
    }
  ]
}
>>>>>>> 8a0c3cef
```

!!! note "Legacy `arw-svc` admin endpoints (CAS, `/admin/*` on 8090)"
    Launch the legacy service to access CAS downloads and admin surfaces:

    ```bash
    ARW_PORT=8090 cargo run -p arw-svc
    ```

    These routes remain implemented in [`apps/arw-svc/src/ext/models_api.rs`](https://github.com/t3hw00t/ARW/blob/main/apps/arw-svc/src/ext/models_api.rs) alongside the classic debug UI:

    - `GET /models/blob/{sha256}` — download a content-addressed model blob.
    - `POST /admin/models/concurrency` — set max concurrency at runtime.
    - `GET  /admin/models/concurrency` — snapshot `{ configured_max, available_permits, held_permits, hard_cap, pending_shrink? }`.
    - `GET  /admin/models/jobs` — active jobs plus inflight hashes.
    - `GET  /admin/events` — legacy SSE with optional `?replay`.
    - `GET  /debug` — legacy debug UI when `ARW_DEBUG=1`.

    Sample CAS downloads:

    ```bash
    # Full download
    curl -SsfLO "http://127.0.0.1:8090/models/blob/0123abcd..."

    # Conditional
    curl -I -H 'If-None-Match: "0123abcd..."' \
      "http://127.0.0.1:8090/models/blob/0123abcd..."

    # Partial
    curl -sS -H 'Range: bytes=0-1048575' \
      -o part.bin "http://127.0.0.1:8090/models/blob/0123abcd..."
    ```

Egress
- `GET /state/egress` — recent egress ledger rows `{ id, time, decision, reason?, dest_host?, dest_port?, protocol?, bytes_in?, bytes_out?, corr_id?, proj?, posture }`
- `GET /state/egress/settings` — effective egress posture and toggles
- `POST /egress/settings` — update toggles and persist to config (admin-gated)
- `POST /egress/preview` — dry-run URL+method against policy, allowlist, and guards `{ allow, reason?, host, port, protocol }`

Example — `GET /state/egress`

```bash
curl -sS "http://127.0.0.1:8091/state/egress?limit=1" | jq
```

```json
{
  "items": [
    {
      "id": 101,
      "time": "2025-09-15T12:34:56.789Z",
      "decision": "allow",
      "reason": "http",
      "dest_host": "api.github.com",
      "dest_port": 443,
      "protocol": "https",
      "bytes_in": 32768,
      "bytes_out": 0,
      "corr_id": "act_123",
      "proj": "proj-demo",
      "posture": "standard"
    }
  ]
}
```

SSE
- `GET /events?prefix=egress.` — stream `egress.ledger.appended` events as they occur
- Envelope payload example:
  ```json
  {
    "time": "2025-09-15T12:00:00Z",
    "kind": "egress.ledger.appended",
    "payload": {
      "id": 42,
      "decision": "allow",
      "dest_host": "api.github.com",
      "dest_port": 443,
      "protocol": "https",
      "bytes_in": 12345,
      "corr_id": "act_123",
      "proj": "proj-demo",
      "posture": "standard"
    }
  }
  ```
- Example client: `curl -N http://127.0.0.1:8091/events?prefix=egress.`
<|MERGE_RESOLUTION|>--- conflicted
+++ resolved
@@ -107,18 +107,6 @@
 Example (unified server)
 
 ```bash
-<<<<<<< HEAD
-# Full download
-curl -SsfLO "http://127.0.0.1:8091/models/blob/0123abcd..."
-
-# Conditional
-curl -I -H 'If-None-Match: "0123abcd..."' \
-  "http://127.0.0.1:8091/models/blob/0123abcd..."
-
-# Partial
-curl -sS -H 'Range: bytes=0-1048575' \
-  -o part.bin "http://127.0.0.1:8091/models/blob/0123abcd..."
-=======
 curl -sS http://127.0.0.1:8091/state/models | jq
 ```
 
@@ -139,7 +127,6 @@
     }
   ]
 }
->>>>>>> 8a0c3cef
 ```
 
 !!! note "Legacy `arw-svc` admin endpoints (CAS, `/admin/*` on 8090)"
@@ -226,4 +213,4 @@
     }
   }
   ```
-- Example client: `curl -N http://127.0.0.1:8091/events?prefix=egress.`
+- Example client: `curl -N http://127.0.0.1:8091/events?prefix=egress.`