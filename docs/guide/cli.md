--- conflicted
+++ resolved
@@ -18,11 +18,7 @@
 - Version and bootstrap
   - `arw-cli` — prints version, calls hello, and shows effective paths
 - Ping
-<<<<<<< HEAD
   - `arw-cli ping --base http://127.0.0.1:8091` — checks `/healthz` and `/about` and prints a JSON summary; `--admin-token` flag or `ARW_ADMIN_TOKEN` env adds Bearer
-=======
-  - `arw-cli ping --base http://127.0.0.1:8091` — checks `/events` and `/about` and prints a JSON summary; `--admin-token` flag or `ARW_ADMIN_TOKEN` env adds Bearer
->>>>>>> d6a1e400
 - Paths
   - `arw-cli paths` — JSON of effective `stateDir/cacheDir/logsDir` etc.
   - `arw-cli paths --pretty` — pretty‑printed JSON
@@ -31,13 +27,10 @@
   - `arw-cli tools --pretty` — pretty JSON
  
 Specs
-<<<<<<< HEAD
 - `arw-cli spec health --base http://127.0.0.1:8091 [--pretty]` — fetch `/spec/health` and print JSON (pretty‑print with `--pretty`)
-=======
 - OpenAPI: `curl http://127.0.0.1:8091/spec/openapi.yaml` — served by `apps/arw-server/src/api_spec.rs`, returns the HTTP API contract (YAML)
 - AsyncAPI: `curl http://127.0.0.1:8091/spec/asyncapi.yaml` — event stream schema aligned with the SSE bus
 - Index: `curl http://127.0.0.1:8091/spec/index.json | jq` — lists available spec artifacts and JSON schemas
->>>>>>> d6a1e400
 
 Events (SSE)
 - Tail live events from the service with optional replay and prefix filters:
