--- conflicted
+++ resolved
@@ -39,11 +39,6 @@
 ## Containers and Cloud
 
 - Service in containers
-<<<<<<< HEAD
-  - `arw-server` runs fine in Docker/Podman containers; expose the HTTP port
-    (default 8091). Example: `docker run -p 8091:8091 arw-server:dev`.
-    Use port 8090 only when running the legacy `arw-svc` image for the classic debug UI.
-=======
   - Default deployment: use the unified `arw-server` image
     (`ghcr.io/<owner>/arw-server`). It binds to port 8091; publish it with a
     command such as `docker run -p 8091:8091 ghcr.io/<owner>/arw-server:latest`
@@ -54,7 +49,6 @@
       maintained for legacy workflows only; see the [Docker guide’s legacy UI
       bridge section](./docker.md#local-build--run-legacy-ui-bridge) for usage
       details.
->>>>>>> 1d8976d7
   - Desktop Launcher is not intended for headless containers; use a host
     desktop environment or run the Launcher outside the container.
   - GPU access in containers requires host support and appropriate device
