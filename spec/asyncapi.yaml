asyncapi: 2.6.0
info:
  title: "arw-server events"
  version: "0.1.0"
  description: "Normalized dot.case event channels for the unified server."
  license:
    name: "MIT OR Apache-2.0"
  contact:
    name: "ARW"
    url: "https://github.com/t3hw00t/ARW"
    email: "noreply@example.com"
defaultContentType: application/json
tags:
  - name: CloudEvents
    description: Events include CloudEvents 1.0 metadata under `ce`.
channels:
  service.start:
    subscribe:
      operationId: service_start
      description: Service emitted start event
      message:
        $ref: '#/components/messages/ServiceStart'
  service.health:
    subscribe:
      operationId: service_health
      description: Periodic health heartbeat
      message:
        $ref: '#/components/messages/ServiceHealth'
  service.test:
    subscribe:
      operationId: service_test
      description: Test event emission
      message:
        $ref: '#/components/messages/ServiceTest'
  governor.changed:
    subscribe:
      operationId: governor_changed
      description: Governor profile changed
      message:
        $ref: '#/components/messages/GovernorChanged'
  memory.applied:
    subscribe:
      operationId: memory_applied
      description: Memory applied to working set
      message:
        $ref: '#/components/messages/MemoryApplied'
  models.changed:
    subscribe:
      operationId: models_changed
      description: Models list/default changed
      message:
        $ref: '#/components/messages/ModelsChanged'
  models.download.progress:
    subscribe:
      operationId: models_download_progress
      description: Download progress, status codes, metrics snapshots
      message:
        $ref: '#/components/messages/ModelsDownloadProgress'
  models.manifest.written:
    subscribe:
      operationId: models_manifest_written
      description: A model manifest has been written
      message:
        $ref: '#/components/messages/ModelsManifestWritten'
  models.cas.gc:
    subscribe:
      operationId: models_cas_gc
      description: CAS GC run summary
      message:
        $ref: '#/components/messages/ModelsCasGc'
  egress.preview:
    subscribe:
      operationId: egress_preview
      description: Egress preflight summary
      message:
        $ref: '#/components/messages/EgressPreview'
  egress.ledger.appended:
    subscribe:
      operationId: egress_ledger_appended
      description: Egress decision appended to ledger
      message:
        $ref: '#/components/messages/EgressLedgerAppended'
  tool.ran:
    subscribe:
      operationId: tool_ran
      description: Tool execution completed
      message:
        $ref: '#/components/messages/ToolRan'
  feedback.signal:
    subscribe:
      operationId: feedback_signal
      description: Feedback signal recorded
      message:
        $ref: '#/components/messages/FeedbackSignal'
  feedback.suggested:
    subscribe:
      operationId: feedback_suggested
      description: Feedback suggestion produced
      message:
        $ref: '#/components/messages/FeedbackSuggested'
  feedback.applied:
    subscribe:
      operationId: feedback_applied
      description: Feedback suggestion applied
      message:
        $ref: '#/components/messages/FeedbackApplied'
  rpu.trust.changed:
    subscribe:
      operationId: rpu_trust_changed
      description: Trust store changed/reloaded
      message:
        $ref: '#/components/messages/RpuTrustChanged'
components:
  messages:
    ServiceStart:
      name: service.start
      payload:
        type: object
        additionalProperties: true
    ServiceHealth:
      name: service.health
      payload:
        type: object
        properties:
          ok: { type: boolean }
    ServiceTest:
      name: service.test
      payload:
        type: object
        additionalProperties: true
    GovernorChanged:
      name: governor.changed
      payload:
        type: object
        properties:
          profile: { type: string }
    MemoryApplied:
      name: memory.applied
      payload:
        type: object
        additionalProperties: true
    ModelsChanged:
      name: models.changed
      payload:
        type: object
        additionalProperties: true
    ModelsDownloadProgress:
      name: models.download.progress
      payload:
        type: object
        properties:
          id: { type: string }
          status:
            type: string
            enum:
              - started
<<<<<<< HEAD
              - downloading
              - degraded
              - canceled
              - complete
              - no-active-job
=======
              - queued
              - admitted
              - downloading
              - resumed
              - resync
              - degraded
              - canceled
              - complete
              - cancel-requested
              - no-active-job
              - cache-mismatch
>>>>>>> fcad2f86
              - error
          code:
            type: string
            enum:
<<<<<<< HEAD
              - soft-budget
              - hard-budget
              - request-timeout
              - http
              - io
              - size_limit
              - quota_exceeded
              - disk_insufficient
              - sha256_mismatch
=======
              # lifecycle & progress codes
              - started
              - queued
              - admitted
              - downloading
              - progress
              - resumed
              - resync
              - degraded
              - canceled-by-user
              - complete
              - cached
              - already-in-progress
              - already-in-progress-hash
              - cache-mismatch
              - soft-exhausted
              - cancel-requested
              - no-active-job
              # error/guard codes
              - request-failed
              - concurrency-closed
              - downstream-http-status
              - upstream-changed
              - resume-no-content-range
              - resume-http-status
              - resume-failed
              - resync-failed
              - quota-exceeded
              - size-limit
              - idle-timeout
              - hard-exhausted
              - io-read
              - io-write
              - flush-failed
              - mkdir-failed
              - open-failed
              - create-failed
              - verify-open-failed
              - verify-read-failed
              - checksum-mismatch
              - size-mismatch
              - finalize-failed
              - admission-denied
              - disk-insufficient
              - size-limit-stream
              - disk-insufficient-stream
>>>>>>> fcad2f86
          error: { type: string }
          progress: { type: integer }
          downloaded: { type: integer }
          total: { type: integer }
          file: { type: string }
          provider: { type: string }
          cas_file: { type: string }
          budget:
            type: object
            properties:
              soft_ms: { type: integer }
              hard_ms: { type: integer }
              spent_ms: { type: integer }
              remaining_soft_ms: { type: integer }
              remaining_hard_ms: { type: integer }
          disk:
            type: object
            properties:
              available: { type: integer }
              total: { type: integer }
              reserve: { type: integer }
        additionalProperties: true
    ModelsManifestWritten:
      name: models.manifest.written
      payload:
        type: object
        properties:
          id: { type: string }
          manifest_path: { type: string }
          sha256: { type: ["string","null"] }
          cas: { type: ["string","null"] }
    ModelsCasGc:
      name: models.cas.gc
      payload:
        type: object
        properties:
          scanned: { type: integer }
          kept: { type: integer }
          deleted: { type: integer }
          deleted_bytes: { type: integer }
          ttl_days: { type: integer }
    EgressPreview:
      name: egress.preview
      payload:
        type: object
        properties:
          id: { type: string }
          url: { type: string }
          dest:
            type: object
            properties:
              host: { type: string }
              port: { type: integer }
              protocol: { type: string }
          provider: { type: string }
          corr_id: { type: string }
        additionalProperties: true
    EgressLedgerAppended:
      name: egress.ledger.appended
      payload:
        type: object
        properties:
          decision: { type: string }
          reason_code: { type: string }
          posture: { type: string }
          project_id: { type: string }
          episode_id: { type: ["string","null"] }
          corr_id: { type: string }
          node_id: { type: ["string","null"] }
          tool_id: { type: string }
          dest:
            type: object
            properties:
              host: { type: string }
              port: { type: integer }
              protocol: { type: string }
          bytes_out: { type: integer }
          bytes_in: { type: integer }
          duration_ms: { type: integer }
    ToolRan:
      name: tool.ran
      payload:
        type: object
        properties:
          id: { type: string }
          output: { type: object }
    FeedbackSignal:
      name: feedback.signal
      payload:
        type: object
        properties:
          signal:
            type: object
            properties:
              id: { type: string }
              kind: { type: string }
              target: { type: string }
              confidence: { type: number }
              severity: { type: integer }
    FeedbackSuggested:
      name: feedback.suggested
      payload:
        type: object
        properties:
          version: { type: integer }
          suggestions:
            type: array
            items:
              type: object
              properties:
                id: { type: string }
                action: { type: string }
                params: { type: object }
                rationale: { type: string }
                confidence: { type: number }
    FeedbackApplied:
      name: feedback.applied
      payload:
        type: object
        properties:
          id: { type: string }
          action: { type: string }
          params: { type: object }
    RpuTrustChanged:
      name: rpu.trust.changed
      payload:
        type: object
        properties:
          count: { type: integer }
          path: { type: string }<|MERGE_RESOLUTION|>--- conflicted
+++ resolved
@@ -153,14 +153,6 @@
           status:
             type: string
             enum:
-              - started
-<<<<<<< HEAD
-              - downloading
-              - degraded
-              - canceled
-              - complete
-              - no-active-job
-=======
               - queued
               - admitted
               - downloading
@@ -172,22 +164,10 @@
               - cancel-requested
               - no-active-job
               - cache-mismatch
->>>>>>> fcad2f86
               - error
           code:
             type: string
             enum:
-<<<<<<< HEAD
-              - soft-budget
-              - hard-budget
-              - request-timeout
-              - http
-              - io
-              - size_limit
-              - quota_exceeded
-              - disk_insufficient
-              - sha256_mismatch
-=======
               # lifecycle & progress codes
               - started
               - queued
@@ -203,10 +183,12 @@
               - already-in-progress
               - already-in-progress-hash
               - cache-mismatch
+              - soft-budget
               - soft-exhausted
               - cancel-requested
               - no-active-job
               # error/guard codes
+              - request-timeout
               - request-failed
               - concurrency-closed
               - downstream-http-status
@@ -216,9 +198,13 @@
               - resume-failed
               - resync-failed
               - quota-exceeded
+              - quota_exceeded
               - size-limit
+              - size_limit
               - idle-timeout
+              - hard-budget
               - hard-exhausted
+              - io
               - io-read
               - io-write
               - flush-failed
@@ -228,13 +214,14 @@
               - verify-open-failed
               - verify-read-failed
               - checksum-mismatch
+              - sha256_mismatch
               - size-mismatch
               - finalize-failed
               - admission-denied
               - disk-insufficient
+              - disk_insufficient
               - size-limit-stream
               - disk-insufficient-stream
->>>>>>> fcad2f86
           error: { type: string }
           progress: { type: integer }
           downloaded: { type: integer }
